--- conflicted
+++ resolved
@@ -634,7 +634,6 @@
                     modify_config(profile,currentVoxelSize,currentSteps,currentCycles,1000,3)
                 execute(hemelbs,env.config,**args)
 
-<<<<<<< HEAD
 @task
 def get_running_location(job=None):
     if job:
@@ -643,8 +642,38 @@
 
 def manual(cmd):
     #From the fabric wiki, bypass fabric internal ssh control
+    commands=env.command_prefixes[:]
+    if env.get('cwd'):
+        commands.append("cd %s"%env.cwd)
+    commands.append(cmd)
+    manual_command=" && ".join(commands)
     pre_cmd = "ssh -Y -p %(port)s %(user)s@%(host)s " % env
-    local(pre_cmd + cmd, capture=False)
+    local(pre_cmd + "'"+manual_command+"'", capture=False)
+    
+def run(cmd):
+    if env.manual_ssh:
+        manual(cmd)
+    else:
+        fabric.api.run(cmd)
+        
+def put(src,dest):
+    if env.manual_ssh:
+        env.manual_src=src
+        env.manual_dest=dest
+        local(template("scp $manual_src $user@$host:$manual_dest"))
+    else:
+        fabric.api.put(src,dest)
+        
+@task
+def vampir(original_job,*args):
+    env.original_job=original_job
+    env.original_job_results=env.pather.join(env.results_path,original_job)
+    job(dict(job_name_template='vampir_${original_job}', script='vampir',
+            cores=16,wall_time='0:15:0'),args)
+
+@task
+def vampir_tunnel(node,port):
+    local("ssh hector -L 30070:nid%s:%s -N"%node,port)
 
 @task
 def steer(job,orbit=False,view=False,retry=False,framerate=None):
@@ -676,40 +705,3 @@
     else:
         get_running_location()
         run(template(command_template))
-=======
-
-def manual(cmd):
-    #From the fabric wiki, bypass fabric internal ssh control
-    commands=env.command_prefixes[:]
-    if env.get('cwd'):
-        commands.append("cd %s"%env.cwd)
-    commands.append(cmd)
-    manual_command=" && ".join(commands)
-    pre_cmd = "ssh -Y -p %(port)s %(user)s@%(host)s " % env
-    local(pre_cmd + "'"+manual_command+"'", capture=False)
-    
-def run(cmd):
-    if env.manual_ssh:
-        manual(cmd)
-    else:
-        fabric.api.run(cmd)
-        
-def put(src,dest):
-    if env.manual_ssh:
-        env.manual_src=src
-        env.manual_dest=dest
-        local(template("scp $manual_src $user@$host:$manual_dest"))
-    else:
-        fabric.api.put(src,dest)
-        
-@task
-def vampir(original_job,*args):
-    env.original_job=original_job
-    env.original_job_results=env.pather.join(env.results_path,original_job)
-    job(dict(job_name_template='vampir_${original_job}', script='vampir',
-            cores=16,wall_time='0:15:0'),args)
-
-@task
-def vampir_tunnel(node,port):
-    local("ssh hector -L 30070:nid%s:%s -N"%node,port)
->>>>>>> 088841c7
