--- conflicted
+++ resolved
@@ -32,18 +32,16 @@
       unsigned long NumCycles;
       long StepsPerCycle;
 
-<<<<<<< HEAD
       void DoIO(TiXmlElement *iXmlNode,
                 bool iIsLoading,
                 lb::boundaries::iolets::InOutLetCosine* value);
       void DoIO(TiXmlElement *iXmlNode,
                 bool iIsLoading,
                 lb::boundaries::iolets::InOutLetFile* value);
+    protected:
+      SimConfig();
+
     private:
-=======
-    protected:
->>>>>>> f9451221
-      SimConfig();
       void DoIO(TiXmlElement *iXmlNode, bool iIsLoading);
       void DoIO(TiXmlElement* iXmlNode, std::string iAttributeName, bool iIsLoading, long &value);
       void DoIO(TiXmlElement* iXmlNode,
