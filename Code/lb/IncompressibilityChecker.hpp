
// This file is part of HemeLB and is Copyright (C)
// the HemeLB team and/or their institutions, as detailed in the
// file AUTHORS. This software is provided under the terms of the
// license in the file LICENSE.

#ifndef HEMELB_LB_INCOMPRESSIBILITYCHECKER_HPP
#define HEMELB_LB_INCOMPRESSIBILITYCHECKER_HPP

#include "lb/IncompressibilityChecker.h"

namespace hemelb
{
  namespace lb
  {
    template<class BroadcastPolicy>
    IncompressibilityChecker<BroadcastPolicy>::DensityTracker::DensityTracker() :
        allocatedHere(true)
    {
      densitiesArray = new distribn_t[DENSITY_TRACKER_SIZE];

      //! @todo #23 do we have a policy on floating point constants?
      densitiesArray[MIN_DENSITY] = DBL_MAX;
      densitiesArray[MAX_DENSITY] = -DBL_MAX;
      densitiesArray[MAX_VELOCITY_MAGNITUDE] = 0.0;
    }

    template<class BroadcastPolicy>
    IncompressibilityChecker<BroadcastPolicy>::DensityTracker::DensityTracker(
        distribn_t* const densityValues) :
        densitiesArray(densityValues), allocatedHere(false)
    {
    }

    template<class BroadcastPolicy>
    IncompressibilityChecker<BroadcastPolicy>::DensityTracker::~DensityTracker()
    {
      if (allocatedHere)
      {
        delete[] densitiesArray;
      }
    }

    template<class BroadcastPolicy>
    void IncompressibilityChecker<BroadcastPolicy>::DensityTracker::operator=(
        const DensityTracker& newValues)
    {
      for (unsigned trackerEntry = 0; trackerEntry < DENSITY_TRACKER_SIZE; trackerEntry++)
      {
        densitiesArray[trackerEntry] = newValues.GetDensitiesArray()[trackerEntry];
      }
    }

    template<class BroadcastPolicy>
    distribn_t& IncompressibilityChecker<BroadcastPolicy>::DensityTracker::operator[](
        DensityTrackerIndices densityIndex) const
    {
      return densitiesArray[densityIndex];
    }

    template<class BroadcastPolicy>
    distribn_t* IncompressibilityChecker<BroadcastPolicy>::DensityTracker::GetDensitiesArray() const
    {
      return densitiesArray;
    }

    template<class BroadcastPolicy>
    void IncompressibilityChecker<BroadcastPolicy>::DensityTracker::UpdateDensityTracker(
        const DensityTracker& newValues)
    {
      if (newValues[MIN_DENSITY] < densitiesArray[MIN_DENSITY])
      {
        densitiesArray[MIN_DENSITY] = newValues[MIN_DENSITY];
      }
      if (newValues[MAX_DENSITY] > densitiesArray[MAX_DENSITY])
      {
        densitiesArray[MAX_DENSITY] = newValues[MAX_DENSITY];
      }
      if (newValues[MAX_VELOCITY_MAGNITUDE] > densitiesArray[MAX_VELOCITY_MAGNITUDE])
      {
        densitiesArray[MAX_VELOCITY_MAGNITUDE] = newValues[MAX_VELOCITY_MAGNITUDE];
      }
    }

    template<class BroadcastPolicy>
    void IncompressibilityChecker<BroadcastPolicy>::DensityTracker::UpdateDensityTracker(
        distribn_t newDensity, distribn_t newVelocityMagnitude)
    {
      if (newDensity < densitiesArray[MIN_DENSITY])
      {
        densitiesArray[MIN_DENSITY] = newDensity;
      }
      if (newDensity > densitiesArray[MAX_DENSITY])
      {
        densitiesArray[MAX_DENSITY] = newDensity;
      }
      if (newVelocityMagnitude > densitiesArray[MAX_VELOCITY_MAGNITUDE])
      {
        densitiesArray[MAX_VELOCITY_MAGNITUDE] = newVelocityMagnitude;
      }
    }

    template<class BroadcastPolicy>
    IncompressibilityChecker<BroadcastPolicy>::IncompressibilityChecker(
        const geometry::LatticeData * latticeData, net::Net* net, SimulationState* simState,
        lb::MacroscopicPropertyCache& propertyCache, reporting::Timers& timings,
        distribn_t maximumRelativeDensityDifferenceAllowed) :
        BroadcastPolicy(net, simState, SPREADFACTOR), mLatDat(latticeData),
            propertyCache(propertyCache), mSimState(simState), timings(timings),
            maximumRelativeDensityDifferenceAllowed(maximumRelativeDensityDifferenceAllowed),
            globalDensityTracker(nullptr)
    {
      /*
       *  childrenDensitiesSerialised must be initialised to something sensible since ReceiveFromChildren won't
       *  fill it in completely unless the logarithm base SPREADFACTOR of the number of processes is an integer.
       */
      for (unsigned leaf_index = 0; leaf_index < SPREADFACTOR; leaf_index++)
      {
        unsigned offset = leaf_index * DensityTracker::DENSITY_TRACKER_SIZE;
        for (unsigned tracker_index = 0; tracker_index < DensityTracker::DENSITY_TRACKER_SIZE;
            tracker_index++)
        {
          switch (tracker_index)
          {
            case DensityTracker::MIN_DENSITY:
            case DensityTracker::MAX_DENSITY:
              childrenDensitiesSerialised[offset + tracker_index] = REFERENCE_DENSITY;
              break;
            case DensityTracker::MAX_VELOCITY_MAGNITUDE:
              childrenDensitiesSerialised[offset + tracker_index] = 0.0;
              break;
            default:
              // This should never trip. It only occurs when a new entry is added to the density tracker and
              // no suitable initialisation is provided.
              assert(false);
          }
        }
      }

    }

    template<class BroadcastPolicy>
    IncompressibilityChecker<BroadcastPolicy>::~IncompressibilityChecker()
    {
    }

    template<class BroadcastPolicy>
    distribn_t IncompressibilityChecker<BroadcastPolicy>::GetGlobalSmallestDensity() const
    {
      assert(AreDensitiesAvailable());
      return (*globalDensityTracker)[DensityTracker::MIN_DENSITY];
    }

    template<class BroadcastPolicy>
    distribn_t IncompressibilityChecker<BroadcastPolicy>::GetGlobalLargestDensity() const
    {
      assert(AreDensitiesAvailable());
      return (*globalDensityTracker)[DensityTracker::MAX_DENSITY];
    }

    template<class BroadcastPolicy>
    double IncompressibilityChecker<BroadcastPolicy>::GetMaxRelativeDensityDifference() const
    {
      distribn_t maxDensityDiff = GetGlobalLargestDensity() - GetGlobalSmallestDensity();
      assert(maxDensityDiff >= 0.0);
      return maxDensityDiff / REFERENCE_DENSITY;
    }

    template<class BroadcastPolicy>
    double IncompressibilityChecker<BroadcastPolicy>::GetMaxRelativeDensityDifferenceAllowed() const
    {
      return maximumRelativeDensityDifferenceAllowed;
    }

    template<class BroadcastPolicy>
    void IncompressibilityChecker<BroadcastPolicy>::PostReceiveFromChildren(
        unsigned long splayNumber)
    {
      timings[hemelb::reporting::Timers::monitoring].Start();

      for (int childIndex = 0; childIndex < (int) SPREADFACTOR; childIndex++)
      {
        DensityTracker childDensities(&childrenDensitiesSerialised[childIndex
            * DensityTracker::DENSITY_TRACKER_SIZE]);

        upwardsDensityTracker.UpdateDensityTracker(childDensities);
      }

      timings[hemelb::reporting::Timers::monitoring].Stop();
    }

    template<class BroadcastPolicy>
    void IncompressibilityChecker<BroadcastPolicy>::PostSendToParent(unsigned long splayNumber)
    {
      timings[hemelb::reporting::Timers::monitoring].Start();

      for (site_t i = 0; i < mLatDat->GetLocalFluidSiteCount(); i++)
      {
        upwardsDensityTracker.UpdateDensityTracker(propertyCache.densityCache.Get(i),
                                                   propertyCache.velocityCache.Get(i).GetMagnitude());
      }

      timings[hemelb::reporting::Timers::monitoring].Stop();
    }

    template<class BroadcastPolicy>
    void IncompressibilityChecker<BroadcastPolicy>::ProgressFromChildren(unsigned long splayNumber)
    {
      this->ReceiveFromChildren(childrenDensitiesSerialised, DensityTracker::DENSITY_TRACKER_SIZE);
    }

    template<class BroadcastPolicy>
    void IncompressibilityChecker<BroadcastPolicy>::ProgressFromParent(unsigned long splayNumber)
    {
      this->ReceiveFromParent(downwardsDensityTracker.GetDensitiesArray(),
                              DensityTracker::DENSITY_TRACKER_SIZE);
    }

    template<class BroadcastPolicy>
    void IncompressibilityChecker<BroadcastPolicy>::ProgressToChildren(unsigned long splayNumber)
    {
      this->SendToChildren(downwardsDensityTracker.GetDensitiesArray(),
                           DensityTracker::DENSITY_TRACKER_SIZE);
    }

    template<class BroadcastPolicy>
    void IncompressibilityChecker<BroadcastPolicy>::ProgressToParent(unsigned long splayNumber)
    {
      this->SendToParent(upwardsDensityTracker.GetDensitiesArray(),
                         DensityTracker::DENSITY_TRACKER_SIZE);
    }

    template<class BroadcastPolicy>
    void IncompressibilityChecker<BroadcastPolicy>::TopNodeAction()
    {
      downwardsDensityTracker = upwardsDensityTracker;
    }

    template<class BroadcastPolicy>
    void IncompressibilityChecker<BroadcastPolicy>::Effect()
    {
      globalDensityTracker = &downwardsDensityTracker;
    }

    template<class BroadcastPolicy>
    bool IncompressibilityChecker<BroadcastPolicy>::AreDensitiesAvailable() const
    {
      return (globalDensityTracker != nullptr);
    }

    template<class BroadcastPolicy>
    bool IncompressibilityChecker<BroadcastPolicy>::IsDensityDiffWithinRange() const
    {
      return (GetMaxRelativeDensityDifference() < maximumRelativeDensityDifferenceAllowed);
    }

    template<class BroadcastPolicy>
<<<<<<< HEAD
    void IncompressibilityChecker<BroadcastPolicy>::Report(
        ctemplate::TemplateDictionary& dictionary)
    {
      if (AreDensitiesAvailable() && !IsDensityDiffWithinRange())
      {
        ctemplate::TemplateDictionary *incomp = dictionary.AddSectionDictionary("DENSITIES");
        incomp->SetFormattedValue("ALLOWED",
                                  "%.1f%%",
                                  GetMaxRelativeDensityDifferenceAllowed() * 100);
        incomp->SetFormattedValue("ACTUAL", "%.1f%%", GetMaxRelativeDensityDifference() * 100);
=======
    void IncompressibilityChecker<BroadcastPolicy>::Report(reporting::Dict& dictionary)
    {
      if (AreDensitiesAvailable() && !IsDensityDiffWithinRange())
      {
        reporting::Dict incomp = dictionary.AddSectionDictionary("DENSITIES");
        incomp.SetFormattedValue("ALLOWED", "%.1f%%", GetMaxRelativeDensityDifferenceAllowed() * 100);
        incomp.SetFormattedValue("ACTUAL", "%.1f%%", GetMaxRelativeDensityDifference() * 100);
>>>>>>> 470f1847
      }
    }

    template<class BroadcastPolicy>
    double IncompressibilityChecker<BroadcastPolicy>::GetGlobalLargestVelocityMagnitude() const
    {
      assert(AreDensitiesAvailable());
      return (*globalDensityTracker)[DensityTracker::MAX_VELOCITY_MAGNITUDE];
    }
  }
}

#endif /* HEMELB_LB_INCOMPRESSIBILITYCHECKER_HPP */<|MERGE_RESOLUTION|>--- conflicted
+++ resolved
@@ -255,18 +255,6 @@
     }
 
     template<class BroadcastPolicy>
-<<<<<<< HEAD
-    void IncompressibilityChecker<BroadcastPolicy>::Report(
-        ctemplate::TemplateDictionary& dictionary)
-    {
-      if (AreDensitiesAvailable() && !IsDensityDiffWithinRange())
-      {
-        ctemplate::TemplateDictionary *incomp = dictionary.AddSectionDictionary("DENSITIES");
-        incomp->SetFormattedValue("ALLOWED",
-                                  "%.1f%%",
-                                  GetMaxRelativeDensityDifferenceAllowed() * 100);
-        incomp->SetFormattedValue("ACTUAL", "%.1f%%", GetMaxRelativeDensityDifference() * 100);
-=======
     void IncompressibilityChecker<BroadcastPolicy>::Report(reporting::Dict& dictionary)
     {
       if (AreDensitiesAvailable() && !IsDensityDiffWithinRange())
@@ -274,7 +262,6 @@
         reporting::Dict incomp = dictionary.AddSectionDictionary("DENSITIES");
         incomp.SetFormattedValue("ALLOWED", "%.1f%%", GetMaxRelativeDensityDifferenceAllowed() * 100);
         incomp.SetFormattedValue("ACTUAL", "%.1f%%", GetMaxRelativeDensityDifference() * 100);
->>>>>>> 470f1847
       }
     }
 
