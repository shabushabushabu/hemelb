--- conflicted
+++ resolved
@@ -50,12 +50,7 @@
           {
 
             FourCubeBasedTestFixture::setUp();
-<<<<<<< HEAD
-            propertyCache = new lb::MacroscopicPropertyCache(*simState, *latDat);
-=======
             propertyCache = new lb::MacroscopicPropertyCache(*simState, latDat->GetLocalFluidSiteCount());
-
->>>>>>> 07168780
             normalCollision = new lb::collisions::Normal<lb::kernels::LBGK<lb::lattices::D3Q15> >(initParams);
           }
 
