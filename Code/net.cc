--- conflicted
+++ resolved
@@ -499,14 +499,12 @@
   // will be communicated). It's here!
 
   // Allocate the request variable.
-#ifndef NOMPI
   req = new MPI_Request*[COMMS_LEVELS];
 
   for (int m = 0; m < COMMS_LEVELS; m++)
   {
     req[m] = new MPI_Request[2 * iNetTop.ProcessorCount];
   }
-#endif
 
   for (unsigned int m = 0; m < iNetTop.NeighbouringProcs.size(); m++)
   {
@@ -517,7 +515,6 @@
     // It seems that, for each pair of processors, the lower numbered one ends up with its own
     // edge sites and directions stored and the higher numbered one ends up with those on the
     // other processor.
-#ifndef NOMPI
     if (neigh_proc_p->Rank > iNetTop.LocalRank)
     {
       err = MPI_Isend(&lSharedFLocationForEachProc[m][0],
@@ -531,7 +528,6 @@
                       neigh_proc_p->Rank, 10, MPI_COMM_WORLD,
                       &req[0][iNetTop.NeighbouringProcs.size() + m]);
     }
-#endif
   }
   for (unsigned int m = 0; m < iNetTop.NeighbouringProcs.size(); m++)
   {
@@ -540,15 +536,12 @@
 
     if (neigh_proc_p->Rank > iNetTop.LocalRank)
     {
-#ifndef NOMPI
       err = MPI_Wait(&req[0][m], status);
-#endif
     }
     else
     {
-#ifndef NOMPI
       err = MPI_Wait(&req[0][iNetTop.NeighbouringProcs.size() + m], status);
-#endif
+
       // Now we sort the situation so that each process has its own sites.
       for (int n = 0; n < neigh_proc_p->SharedFCount * 4; n += 4)
       {
@@ -743,110 +736,6 @@
       }
     }
   }
-<<<<<<< HEAD
-=======
-  delete[] lThisRankSiteData;
-
-  // point-to-point communications are performed to match data to be
-  // sent to/receive from different partitions; in this way, the
-  // communication of the locations of the interface-dependent fluid
-  // sites and the identifiers of the distribution functions which
-  // propagate to different partitions is avoided (only their values
-  // will be communicated). It's here!
-
-  // Allocate the request variable.
-  req = new MPI_Request*[COMMS_LEVELS];
-
-  for (int m = 0; m < COMMS_LEVELS; m++)
-  {
-    req[m] = new MPI_Request[2 * iNetTop.ProcessorCount];
-  }
-
-  for (unsigned int m = 0; m < iNetTop.NeighbouringProcs.size(); m++)
-  {
-    hemelb::topology::NeighbouringProcessor * neigh_proc_p =
-        iNetTop.NeighbouringProcs[m];
-
-    // One way send receive.  The lower numbered iNetTop.ProcessorCount send and the higher numbered ones receive.
-    // It seems that, for each pair of processors, the lower numbered one ends up with its own
-    // edge sites and directions stored and the higher numbered one ends up with those on the
-    // other processor.
-    if (neigh_proc_p->Rank > iNetTop.LocalRank)
-    {
-      err = MPI_Isend(&lSharedFLocationForEachProc[m][0],
-                      neigh_proc_p->SharedFCount * 4, MPI_SHORT,
-                      neigh_proc_p->Rank, 10, MPI_COMM_WORLD, &req[0][m]);
-    }
-    else
-    {
-      err = MPI_Irecv(&lSharedFLocationForEachProc[m][0],
-                      neigh_proc_p->SharedFCount * 4, MPI_SHORT,
-                      neigh_proc_p->Rank, 10, MPI_COMM_WORLD,
-                      &req[0][iNetTop.NeighbouringProcs.size() + m]);
-    }
-  }
-  for (unsigned int m = 0; m < iNetTop.NeighbouringProcs.size(); m++)
-  {
-    hemelb::topology::NeighbouringProcessor * neigh_proc_p =
-        iNetTop.NeighbouringProcs[m];
-
-    if (neigh_proc_p->Rank > iNetTop.LocalRank)
-    {
-      err = MPI_Wait(&req[0][m], status);
-    }
-    else
-    {
-      err = MPI_Wait(&req[0][iNetTop.NeighbouringProcs.size() + m], status);
-
-      // Now we sort the situation so that each process has its own sites.
-      for (int n = 0; n < neigh_proc_p->SharedFCount * 4; n += 4)
-      {
-        short int *f_data_p = &lSharedFLocationForEachProc[m][n];
-
-        short int l = f_data_p[3];
-        f_data_p[0] += D3Q15::CX[l];
-        f_data_p[1] += D3Q15::CY[l];
-        f_data_p[2] += D3Q15::CZ[l];
-        f_data_p[3] = D3Q15::INVERSEDIRECTIONS[l];
-      }
-    }
-  }
-
-  int f_count = bLocalLatDat->GetLocalFluidSiteCount() * D3Q15::NUMVECTORS;
-
-  for (unsigned int m = 0; m < iNetTop.NeighbouringProcs.size(); m++)
-  {
-    hemelb::topology::NeighbouringProcessor *neigh_proc_p =
-        iNetTop.NeighbouringProcs[m];
-
-    for (int n = 0; n < neigh_proc_p->SharedFCount; n++)
-    {
-      // Get coordinates and direction of the distribution function to be sent to another process.
-      short int *f_data_p = &lSharedFLocationForEachProc[m][n * 4];
-      short int i = f_data_p[0];
-      short int j = f_data_p[1];
-      short int k = f_data_p[2];
-      short int l = f_data_p[3];
-
-      // Get the fluid site number of site that will send data to another process.
-      unsigned int site_map = *iGlobLatDat.GetSiteData(i, j, k);
-
-      // Set f_id to the element in the send buffer that we put the updated
-      // distribution functions in.
-      bLocalLatDat->SetNeighbourLocation(site_map, l, ++f_count);
-
-      // Set the place where we put the received distribution functions, which is
-      // f_new[number of fluid site that sends, inverse direction].
-      neigh_proc_p->SharedFReceivingIndex[n] = site_map * D3Q15::NUMVECTORS
-          + D3Q15::INVERSEDIRECTIONS[l];
-    }
-  }
-  // neigh_prc->f_data was only set as a pointer to f_data, not allocated.  In this line, we
-  // are freeing both of those.
-  delete[] f_data;
-
-  bm_time = hemelb::util::myClock() - seconds;
->>>>>>> 17910c6a
 }
 
 void Net::ReceiveFromNeighbouringProcessors(hemelb::lb::LocalLatticeData &bLocalLatDat)
