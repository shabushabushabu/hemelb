--- conflicted
+++ resolved
@@ -10,6 +10,7 @@
 #ifndef HEMELB_REDBLOOD_PARTICLE_H
 #define HEMELB_REDBLOOD_PARTICLE_H
 
+#include <set>
 #include "redblood/Mesh.h"
 #include "redblood/Node2Node.h"
 #include "units.h"
@@ -214,150 +215,7 @@
     };
 
     //! Typical cell container type
-    typedef std::vector<std::shared_ptr<Cell>> CellContainer;
+    typedef std::set<std::shared_ptr<Cell>> CellContainer;
   }
-<<<<<<< HEAD
 } // namespace hemelb::redblood
-=======
-  //! \brief Initializes mesh from mesh data
-  //! \param [in] _vertices: deformable vertices that define the cell. These
-  //!    values are *not* modified by the scale.
-  //! \param [in] _template: Original mesh. A shallow copy is made of this
-  //!    object.
-  //! \param [in] _scale: scales template by a given amount
-  //!    The scale is added during internal operations. The template will still
-  //!    refer to the same data in memory.
-  CellBase(
-      MeshData::t_Vertices const & _vertices,
-      Mesh const &_template,
-      Dimensionless _scale = 1e0
-  ) : vertices_(_vertices), template_(_template), scale_(_scale) {
-    assert(scale_ > 1e-12);
-  }
-
-  //! \brief Initializes mesh from mesh data
-  //! \param [in] _mesh: deformable vertices that define the cell are copied
-  //!    from this mesh. These values are *not* modified by the scale.
-  //! \param [in] _template: Original mesh. A shallow copy is made of this
-  //!    object.
-  //! \param [in] _scale: scales template by a given amount
-  //!    The scale is added during internal operations. The template will still
-  //!    refer to the same data in memory.
-  CellBase(Mesh const & _mesh, Mesh const &_template, Dimensionless _scale=1e0)
-      : CellBase(_mesh.GetVertices(), _template, _scale) {}
-
-  //! \brief Initializes mesh from mesh data
-  //! \param [in] _mesh: Modifyiable mesh and template. Deep copies are made of
-  //!   both.
-  CellBase(Mesh const & _mesh)
-      : CellBase(_mesh.GetVertices(), _mesh.clone()) {}
-
-  //! \brief Initializes mesh from mesh data
-  //! \param [in] _mesh: Modifyiable mesh and template. Deep copies are made of
-  //!   both
-  CellBase(std::shared_ptr<MeshData> const & _mesh)
-       : CellBase(_mesh->vertices, Mesh(*_mesh)) {}
-
-  void operator=(Mesh const& _mesh) {
-    template_ = _mesh;
-    vertices_ = template_.GetVertices();
-    scale_ = 1e0;
-  }
-
-  //! Because it is good practice
-  virtual ~CellBase() {}
-
-  //! Unmodified mesh
-  Mesh const & GetTemplateMesh() const { return template_; }
-  //! Facets for the mesh
-  MeshData::t_Facets const & GetFacets() const {
-    return template_.GetData()->facets;
-  }
-  //! Vertices of the cell
-  MeshData::t_Vertices const & GetVertices() const { return vertices_; }
-  //! Vertices of the cell
-  MeshData::t_Vertices& GetVertices() { return vertices_; }
-  //! Topology of the (template) mesh
-  std::shared_ptr<MeshTopology const> GetTopology() const {
-    return template_.GetTopology();
-  }
-  size_t GetNumberOfNodes() const { return vertices_.size(); }
-
-  //! Facet bending energy
-  virtual PhysicalEnergy operator()() const = 0;
-  //! Facet bending energy
-  virtual PhysicalEnergy operator()(
-      std::vector<LatticeForceVector> &_in) const = 0;
-
-  //! Scale mesh around barycenter
-  void operator*=(Dimensionless const &_scale);
-  //! Scale by matrix around barycenter
-  void operator*=(util::Matrix3D const &_scale);
-  //! Translate mesh
-  void operator+=(LatticePosition const &_offset);
-  //! Transform mesh
-  void operator+=(std::vector<LatticePosition> const &_displacements);
-
-  MeshData::t_Vertices::value_type GetBarycenter() const {
-    return barycenter(vertices_);
-  }
-
-  //! Scale to apply to the template mesh
-  void SetScale(Dimensionless _scale) {
-    assert(_scale > 1e-12);
-    scale_ = _scale;
-  }
-  //! Scale to apply to the template mesh
-  Dimensionless GetScale() const { return scale_; }
-
-  protected:
-   //! Holds list of vertices for this cell
-   MeshData::t_Vertices vertices_;
-   //! Unmodified original mesh
-   Mesh template_;
-   //! Scale factor for the template;
-   Dimensionless scale_;
-};
-
-//! Deformable cell for which energy and forces can be computed
-class Cell : public CellBase {
-public:
-  //! Holds all physical parameters
-  struct Moduli {
-    //! Bending energy parameter
-    PhysicalPressure bending;
-    //! Surface energy parameter
-    PhysicalPressure surface;
-    //! Surface volume parameter
-    PhysicalPressure volume;
-    //! Skalak dilation modulus
-    PhysicalPressure dilation;
-    //! Skalak strain modulus
-    PhysicalPressure strain;
-    Moduli() : bending(0), surface(0), volume(0), dilation(0), strain(0) {};
-  } moduli;
-  //! Node-wall interaction
-  Node2NodeForce nodeWall;
-
-  // inheriting constructors
-  using CellBase::CellBase;
-
-  //! Facet bending energy
-  virtual PhysicalEnergy operator()() const override;
-  //! Facet bending energy
-  virtual PhysicalEnergy operator()(
-      std::vector<LatticeForceVector> &_in) const override;
-
-private:
-  // Computes facet bending energy over all facets
-  PhysicalEnergy facetBending_() const;
-  // Computes facet bending energy over all facets
-  PhysicalEnergy facetBending_(std::vector<LatticeForceVector> &_forces) const;
-};
-
-//! Typical cell container type
-typedef std::set<std::shared_ptr<CellBase>> CellContainer;
-
-}} // namespace hemelb::redblood
->>>>>>> 93bc5fe0
 #endif