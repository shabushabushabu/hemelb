#include "SimConfig.h"

#include <string>
#include <iostream>
#include <unistd.h>
#include <cstdlib>

#include "util/fileutils.h"
#include "debug/Debugger.h"

namespace hemelb
{

  SimConfig::SimConfig()
  {
    // This constructor only exists to prevent instantiation without
    // using the static load method.
  }

  SimConfig::~SimConfig()
  {
    for (unsigned int i = 0; i < Inlets.size(); i++)
    {
      delete Inlets[i];
    }
    for (unsigned int i = 0; i < Outlets.size(); i++)
    {
      delete Outlets[i];
    }
  }

  SimConfig *SimConfig::Load(const char *iPath)
  {
    util::check_file(iPath);
    TiXmlDocument *lConfigFile = new TiXmlDocument();
    lConfigFile->LoadFile(iPath);

    SimConfig *lRet = new SimConfig();

    lRet->DoIO(lConfigFile->FirstChildElement(), true);
    lRet->DataFilePath = util::NormalizePathRelativeToPath(lRet->DataFilePath, iPath);
    delete lConfigFile;

    return lRet;
  }

  void SimConfig::Save(std::string iPath)
  {
    TiXmlDocument lConfigFile;
    TiXmlDeclaration * lDeclaration = new TiXmlDeclaration("1.0", "", "");
    TiXmlElement *lTopElement = new TiXmlElement("hemelbsettings");

    lConfigFile.LinkEndChild(lDeclaration);
    lConfigFile.LinkEndChild(lTopElement);

    DoIO(lTopElement, false);

    lConfigFile.SaveFile(iPath);
  }

  void SimConfig::DoIO(TiXmlElement *iTopNode, bool iIsLoading)
  {
    TiXmlElement* lSimulationElement = GetChild(iTopNode, "simulation", iIsLoading);
    DoIO(lSimulationElement, "cycles", iIsLoading, NumCycles);
    DoIO(lSimulationElement, "cyclesteps", iIsLoading, StepsPerCycle);

    TiXmlElement* lGeometryElement = GetChild(iTopNode, "geometry", iIsLoading);

    if (lGeometryElement != NULL)
    {
      DoIO(GetChild(lGeometryElement, "datafile", iIsLoading), "path", iIsLoading, DataFilePath);
    }

    DoIO(GetChild(iTopNode, "inlets", iIsLoading), iIsLoading, Inlets, "inlet");

    DoIO(GetChild(iTopNode, "outlets", iIsLoading), iIsLoading, Outlets, "outlet");

    TiXmlElement* lVisualisationElement = GetChild(iTopNode, "visualisation", iIsLoading);
    DoIO(GetChild(lVisualisationElement, "centre", iIsLoading), iIsLoading, VisCentre);
    TiXmlElement *lOrientationElement = GetChild(lVisualisationElement, "orientation", iIsLoading);
    DoIO(lOrientationElement, "longitude", iIsLoading, VisLongitude);
    DoIO(lOrientationElement, "latitude", iIsLoading, VisLatitude);

    TiXmlElement *lDisplayElement = GetChild(lVisualisationElement, "display", iIsLoading);

    DoIO(lDisplayElement, "zoom", iIsLoading, VisZoom);
    DoIO(lDisplayElement, "brightness", iIsLoading, VisBrightness);

    TiXmlElement *lRangeElement = GetChild(lVisualisationElement, "range", iIsLoading);

    DoIO(lRangeElement, "maxvelocity", iIsLoading, MaxVelocity);
    DoIO(lRangeElement, "maxstress", iIsLoading, MaxStress);
  }

  void SimConfig::DoIO(TiXmlElement* iParent,
                       std::string iAttributeName,
                       bool iIsLoading,
                       float &value)
  {
    if (iIsLoading)
    {
      char *dummy;
      value = (float) std::strtod(iParent->Attribute(iAttributeName)->c_str(), &dummy);
    }
    else
    {
      // This should be ample.
      char lStringValue[20];

      // %g uses the shorter of decimal / mantissa-exponent notations.
      // 6 significant figures will be written.
      sprintf(lStringValue, "%.6g", value);

      iParent->SetAttribute(iAttributeName, lStringValue);
    }
  }

  void SimConfig::DoIO(TiXmlElement* iParent,
                       std::string iAttributeName,
                       bool iIsLoading,
                       double &value)
  {
    if (iIsLoading)
    {
      const std::string* data = iParent->Attribute(iAttributeName);

      if (data != NULL)
      {
        char *dummy;
        value = std::strtod(iParent->Attribute(iAttributeName)->c_str(), &dummy);
      }
      else
      {
        value = 0.0;
      }
    }
    else
    {
      // This should be ample.
      char lStringValue[20];

      // %g uses the shorter of decimal / mantissa-exponent notations.
      // 6 significant figures will be written.
      sprintf(lStringValue, "%.6g", value);

      iParent->SetAttribute(iAttributeName, lStringValue);
    }
  }

  void SimConfig::DoIO(TiXmlElement* iParent,
                       std::string iAttributeName,
                       bool iIsLoading,
                       std::string &iValue)
  {
    if (iIsLoading)
    {
      // Compare to 0 not NULL, because that's what Attribute in TinyXml returns
      if (iParent->Attribute(iAttributeName) == 0)
      {
        iValue = "";
      }
      else
      {
        iValue = std::string(iParent->Attribute(iAttributeName)->c_str());
      }
    }
    else
    {
      if (iValue != "")
      {
        iParent->SetAttribute(iAttributeName, iValue);
      }
    }
  }

  void SimConfig::DoIO(TiXmlElement* iParent,
                       std::string iAttributeName,
                       bool iIsLoading,
                       long &bValue)
  {
    if (iIsLoading)
    {
      char *dummy;
      // Read in, in base 10.
      bValue = std::strtol(iParent->Attribute(iAttributeName)->c_str(), &dummy, 10);
    }
    else
    {
      // This should be ample.
      char lStringValue[20];

      // %ld specifies long integer style.
      sprintf(lStringValue, "%ld", bValue);

      iParent->SetAttribute(iAttributeName, lStringValue);
    }
  }

  void SimConfig::DoIO(TiXmlElement* iParent,
                       std::string iAttributeName,
                       bool iIsLoading,
                       unsigned long &bValue)
  {
    if (iIsLoading)
    {
      char *dummy;
      // Read in, in base 10.
      bValue = std::strtoul(iParent->Attribute(iAttributeName)->c_str(), &dummy, 10);
    }
    else
    {
      // This should be ample.
      char lStringValue[20];

      // %ld specifies long integer style.
      sprintf(lStringValue, "%ld", bValue);

      iParent->SetAttribute(iAttributeName, lStringValue);
    }
  }

  void SimConfig::DoIO(TiXmlElement *iParent, bool iIsLoading, std::vector<
      lb::boundaries::iolets::InOutLet*> &bResult, std::string iChildNodeName)
  {
    if (iIsLoading)
    {
      TiXmlElement *lCurrentLet = iParent->FirstChildElement(iChildNodeName);

      while (lCurrentLet != NULL)
      {
        // Determine which InOutlet to create
        // This is done by checking if a path is specified
        std::string PFilePath;
        DoIO(GetChild(GetChild(iParent, iChildNodeName, iIsLoading), "pressure", iIsLoading),
             "path",
             iIsLoading,
             PFilePath);
        lb::boundaries::iolets::InOutLet *lNew;
        if (PFilePath == "")
        {
          // If no file is specified we use a cosine trace
          lNew = new lb::boundaries::iolets::InOutLetCosine();
        }
        else
        {
          // If there is a file specified we use it
          lNew = new lb::boundaries::iolets::InOutLetFile();
        }

        lNew->DoIO(GetChild(iParent, iChildNodeName, iIsLoading), iIsLoading, this);
        bResult.push_back(lNew);
        lCurrentLet = lCurrentLet->NextSiblingElement(iChildNodeName);
      }
    }
    else
    {
      for (unsigned int ii = 0; ii < bResult.size(); ii++)
      {
        // NB we're good up to 99 io-lets here.
        bResult[ii]->DoIO(GetChild(iParent, iChildNodeName, iIsLoading), iIsLoading, this);
      }
    }
  }

  void SimConfig::DoIO(TiXmlElement *iParent,
                       bool iIsLoading,
                       lb::boundaries::iolets::InOutLetCosine* const value)
  {
    TiXmlElement* lPositionElement = GetChild(iParent, "position", iIsLoading);
    TiXmlElement* lNormalElement = GetChild(iParent, "normal", iIsLoading);
    TiXmlElement* lPressureElement = GetChild(iParent, "pressure", iIsLoading);

<<<<<<< HEAD
    DoIO(lPressureElement, "mean", iIsLoading, value->PressureMeanPhysical);
    DoIO(lPressureElement, "amplitude", iIsLoading, value->PressureAmpPhysical);
    DoIO(lPressureElement, "phase", iIsLoading, value->Phase);
    DoIO(lPressureElement, "minimum", iIsLoading, value->PressureMinPhysical);
    DoIO(lPressureElement, "maximum", iIsLoading, value->PressureMaxPhysical);

    DoIO(lPositionElement, iIsLoading, value->Position);
    DoIO(lNormalElement, iIsLoading, value->Normal);

    value->UpdatePeriod = 0;
  }

  void SimConfig::DoIO(TiXmlElement *iParent,
                       bool iIsLoading,
                       lb::boundaries::iolets::InOutLetFile* const value)
  {
    TiXmlElement* lPositionElement = GetChild(iParent, "position", iIsLoading);
    TiXmlElement* lNormalElement = GetChild(iParent, "normal", iIsLoading);
    TiXmlElement* lPressureElement = GetChild(iParent, "pressure", iIsLoading);

    DoIO(lPressureElement, "path", iIsLoading, value->PressureFilePath);

    DoIO(lPressureElement, "minimum", iIsLoading, value->PressureMinPhysical);
    DoIO(lPressureElement, "maximum", iIsLoading, value->PressureMaxPhysical);

    DoIO(lPositionElement, iIsLoading, value->Position);
    DoIO(lNormalElement, iIsLoading, value->Normal);
=======
    DoIO(lPressureElement, "path", iIsLoading, value.PFilePath);

    // TODO In the case of a sinusoidal pressure condition, the specification of minimum and maximum
    // is redundant and therefore should be removed. In the case of a file, they should be
    // calculated from the file anyway.

    if (value.PFilePath == "")
    {
      DoIO(lPressureElement, "mean", iIsLoading, value.PMean);
      DoIO(lPressureElement, "amplitude", iIsLoading, value.PAmp);
      DoIO(lPressureElement, "phase", iIsLoading, value.PPhase);
    }
    DoIO(lPressureElement, "minimum", iIsLoading, value.PMin);
    DoIO(lPressureElement, "maximum", iIsLoading, value.PMax);
>>>>>>> bfe91bdc

    value->UpdatePeriod = 0;
  }

  void SimConfig::DoIO(TiXmlElement *iParent, bool iIsLoading, util::Vector3D &iValue)
  {
    DoIO(iParent, "x", iIsLoading, iValue.x);
    DoIO(iParent, "y", iIsLoading, iValue.y);
    DoIO(iParent, "z", iIsLoading, iValue.z);
  }

  TiXmlElement *SimConfig::GetChild(TiXmlElement *iParent,
                                    std::string iChildNodeName,
                                    bool iIsLoading)
  {
    if (iIsLoading)
    {
      return iParent->FirstChildElement(iChildNodeName);
    }
    else
    {
      TiXmlElement* lNewChild = new TiXmlElement(iChildNodeName);
      iParent->LinkEndChild(lNewChild);
      return lNewChild;
    }
  }

}<|MERGE_RESOLUTION|>--- conflicted
+++ resolved
@@ -270,17 +270,14 @@
     TiXmlElement* lNormalElement = GetChild(iParent, "normal", iIsLoading);
     TiXmlElement* lPressureElement = GetChild(iParent, "pressure", iIsLoading);
 
-<<<<<<< HEAD
     DoIO(lPressureElement, "mean", iIsLoading, value->PressureMeanPhysical);
     DoIO(lPressureElement, "amplitude", iIsLoading, value->PressureAmpPhysical);
     DoIO(lPressureElement, "phase", iIsLoading, value->Phase);
-    DoIO(lPressureElement, "minimum", iIsLoading, value->PressureMinPhysical);
-    DoIO(lPressureElement, "maximum", iIsLoading, value->PressureMaxPhysical);
+    value->PressureMinPhysical = value->PressureMeanPhysical - value->PressureAmpPhysical;
+    value->PressureMaxPhysical = value->PressureMeanPhysical + value->PressureAmpPhysical;
 
     DoIO(lPositionElement, iIsLoading, value->Position);
     DoIO(lNormalElement, iIsLoading, value->Normal);
-
-    value->UpdatePeriod = 0;
   }
 
   void SimConfig::DoIO(TiXmlElement *iParent,
@@ -293,29 +290,8 @@
 
     DoIO(lPressureElement, "path", iIsLoading, value->PressureFilePath);
 
-    DoIO(lPressureElement, "minimum", iIsLoading, value->PressureMinPhysical);
-    DoIO(lPressureElement, "maximum", iIsLoading, value->PressureMaxPhysical);
-
     DoIO(lPositionElement, iIsLoading, value->Position);
     DoIO(lNormalElement, iIsLoading, value->Normal);
-=======
-    DoIO(lPressureElement, "path", iIsLoading, value.PFilePath);
-
-    // TODO In the case of a sinusoidal pressure condition, the specification of minimum and maximum
-    // is redundant and therefore should be removed. In the case of a file, they should be
-    // calculated from the file anyway.
-
-    if (value.PFilePath == "")
-    {
-      DoIO(lPressureElement, "mean", iIsLoading, value.PMean);
-      DoIO(lPressureElement, "amplitude", iIsLoading, value.PAmp);
-      DoIO(lPressureElement, "phase", iIsLoading, value.PPhase);
-    }
-    DoIO(lPressureElement, "minimum", iIsLoading, value.PMin);
-    DoIO(lPressureElement, "maximum", iIsLoading, value.PMax);
->>>>>>> bfe91bdc
-
-    value->UpdatePeriod = 0;
   }
 
   void SimConfig::DoIO(TiXmlElement *iParent, bool iIsLoading, util::Vector3D &iValue)
