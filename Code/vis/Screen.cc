#include <stdlib.h>

#include "topology/NetworkTopology.h"
#include "util/utilityFunctions.h"
#include "vis/Screen.h"

namespace hemelb
{
  namespace vis
  {

    Screen::Screen()
    {
<<<<<<< HEAD
=======
      mPixels = new ScreenPixels<RayDataType_t>();
>>>>>>> 54f3e8b1
    }

    Screen::~Screen()
    {
<<<<<<< HEAD
=======
      delete mPixels;
    }

    /**
     * Add a pixel to the screen.
     *
     * @param newPixel The new pixel to be added
     * @param iStressType The stress type of the visualisation
     * @param mode Controls what aspects of the visualisation to display.
     */
    void Screen::AddPixel(const ColPixel<RayDataType_t>& newPixel, const VisSettings& iVisSettings)
    {
      mPixels->AddPixel(newPixel, iVisSettings);
    }

    void Screen::AddRayData(const XYCoordinates<int>& iPixelCoordinates,
                            const RayDataType_t& iRayData,
                            const VisSettings& iVisSettings)
    {
      ColPixel<RayDataType_t> lNewPixel(iPixelCoordinates.x, iPixelCoordinates.y, iRayData);
      AddPixel(lNewPixel, iVisSettings);
    }

    /**
     * Render a line between two points on the screen.
     *
     * @param endPoint1
     * @param endPoint2
     * @param iStressType
     * @param mode
     */
    void Screen::RenderLine(const XYCoordinates<float>& endPoint1,
                            const XYCoordinates<float>& endPoint2,
                            const VisSettings* visSettings)
    {
      mPixels->RenderLine(endPoint1, endPoint2, visSettings);
>>>>>>> 54f3e8b1
    }

    void Screen::Set(float maxX,
                     float maxY,
                     int pixelsX,
                     int pixelsY,
                     float rad,
                     const Viewpoint* iViewpoint)
    {
<<<<<<< HEAD
      MaxXValue = maxX;
      MaxYValue = maxY;
=======
      mMaxXValue = maxX;
      mMaxYValue = maxX;

      mPixels->SetSize(pixelsX, pixelsY);
>>>>>>> 54f3e8b1

      mPixelsPerUnitX = (float) mPixels->GetPixelsX() / (2.F * mMaxXValue);
      mPixelsPerUnitY = (float) mPixels->GetPixelsY() / (2.F * mMaxYValue);

<<<<<<< HEAD
      Resize(pixelsX, pixelsY);

      ScaleX = (float) xPixels / (2.F * MaxXValue);
      ScaleY = (float) yPixels / (2.F * MaxYValue);
=======
      util::Vector3D<float> lCameraToLocalCentreVector =
          iViewpoint->RotateCameraCoordinatesToWorldCoordinates(util::Vector3D<float>(0.F,
                                                                                      0.F,
                                                                                      -iViewpoint->GetDistanceFromCameraToScreen()));

      util::Vector3D<float> lMiddleCentreToMiddleRightOfScreen =
          iViewpoint->RotateCameraCoordinatesToWorldCoordinates(util::Vector3D<float>(mMaxXValue,
                                                                                      0.0F,
                                                                                      0.0F));
>>>>>>> 54f3e8b1

      util::Vector3D<float> lLowerCentreToTopCentreOfScreen =
          iViewpoint->RotateCameraCoordinatesToWorldCoordinates(util::Vector3D<float>(0.0F,
                                                                                      mMaxYValue,
                                                                                      0.0F));

      mCameraToBottomLeftOfScreen =
          (lCameraToLocalCentreVector - lMiddleCentreToMiddleRightOfScreen)
              - lLowerCentreToTopCentreOfScreen;

<<<<<<< HEAD
      UnitVectorProjectionX.x *= (2.F / (float) xPixels);
      UnitVectorProjectionX.y *= (2.F / (float) xPixels);
      UnitVectorProjectionX.z *= (2.F / (float) xPixels);

      UnitVectorProjectionY.x *= (2.F / (float) yPixels);
      UnitVectorProjectionY.y *= (2.F / (float) yPixels);
      UnitVectorProjectionY.z *= (2.F / (float) yPixels);
=======
      mPixelUnitVectorProjectionX = lMiddleCentreToMiddleRightOfScreen
          * (2.F / (float) mPixels->GetPixelsX());

      mPixelUnitVectorProjectionY = lLowerCentreToTopCentreOfScreen
          * (2.F / (float) mPixels->GetPixelsY());
>>>>>>> 54f3e8b1
    }

    void Screen::Resize(unsigned int newPixelsX, unsigned int newPixelsY)
    {
<<<<<<< HEAD
      if (newPixelsX * newPixelsY <= COLOURED_PIXELS_MAX)
      {
        xPixels = newPixelsX;
        yPixels = newPixelsY;
      }
=======
      mPixels->SetSize(newPixelsX, newPixelsY);
    }

    void Screen::Reset()
    {
      mPixels->Reset();
    }

    bool Screen::MouseIsOverPixel(int mouseX, int mouseY, float* density, float* stress)
    {
      const ColPixel<RayDataType_t>* screenPix = mPixels->GetPixelArray();

      for (unsigned int i = 0; i < mPixels->GetStoredPixelCount(); i++)
      {
        if (screenPix[i].ContainsRayData() && int(screenPix[i].GetI()) == mouseX
            && int(screenPix[i].GetJ()) == mouseY)
        {
          *density = screenPix[i].GetDensity();
          *stress = screenPix[i].GetStress();

          return true;
        }
      }

      return false;
    }

    unsigned int Screen::GetPixelCount() const
    {
      return mPixels->GetStoredPixelCount();
>>>>>>> 54f3e8b1
    }

    const util::Vector3D<float>& Screen::GetCameraToBottomLeftOfScreenVector() const
    {
      return mCameraToBottomLeftOfScreen;
    }
    const util::Vector3D<float>& Screen::GetPixelUnitVectorProjectionX() const
    {
      return mPixelUnitVectorProjectionX;
    }
    const util::Vector3D<float>& Screen::GetPixelUnitVectorProjectionY() const
    {
      return mPixelUnitVectorProjectionY;
    }
    int Screen::GetPixelsX() const
    {
<<<<<<< HEAD
      return xPixels;
    }
    int Screen::GetPixelsY() const
    {
      return yPixels;
=======
      return mPixels->GetPixelsX();
    }
    int Screen::GetPixelsY() const
    {
      return mPixels->GetPixelsY();
    }

    ScreenPixels<RayDataType_t>* Screen::SwapBuffers(ScreenPixels<RayDataType_t>* inPix)
    {
      ScreenPixels<RayDataType_t>* temp = mPixels;
      mPixels = inPix;
      return temp;
    }
    const ScreenPixels<RayDataType_t>* Screen::GetPixels() const
    {
      return mPixels;
>>>>>>> 54f3e8b1
    }
  }
}<|MERGE_RESOLUTION|>--- conflicted
+++ resolved
@@ -11,53 +11,10 @@
 
     Screen::Screen()
     {
-<<<<<<< HEAD
-=======
-      mPixels = new ScreenPixels<RayDataType_t>();
->>>>>>> 54f3e8b1
     }
 
     Screen::~Screen()
     {
-<<<<<<< HEAD
-=======
-      delete mPixels;
-    }
-
-    /**
-     * Add a pixel to the screen.
-     *
-     * @param newPixel The new pixel to be added
-     * @param iStressType The stress type of the visualisation
-     * @param mode Controls what aspects of the visualisation to display.
-     */
-    void Screen::AddPixel(const ColPixel<RayDataType_t>& newPixel, const VisSettings& iVisSettings)
-    {
-      mPixels->AddPixel(newPixel, iVisSettings);
-    }
-
-    void Screen::AddRayData(const XYCoordinates<int>& iPixelCoordinates,
-                            const RayDataType_t& iRayData,
-                            const VisSettings& iVisSettings)
-    {
-      ColPixel<RayDataType_t> lNewPixel(iPixelCoordinates.x, iPixelCoordinates.y, iRayData);
-      AddPixel(lNewPixel, iVisSettings);
-    }
-
-    /**
-     * Render a line between two points on the screen.
-     *
-     * @param endPoint1
-     * @param endPoint2
-     * @param iStressType
-     * @param mode
-     */
-    void Screen::RenderLine(const XYCoordinates<float>& endPoint1,
-                            const XYCoordinates<float>& endPoint2,
-                            const VisSettings* visSettings)
-    {
-      mPixels->RenderLine(endPoint1, endPoint2, visSettings);
->>>>>>> 54f3e8b1
     }
 
     void Screen::Set(float maxX,
@@ -65,104 +22,57 @@
                      int pixelsX,
                      int pixelsY,
                      float rad,
-                     const Viewpoint* iViewpoint)
+                     const Viewpoint* viewpoint)
     {
-<<<<<<< HEAD
       MaxXValue = maxX;
       MaxYValue = maxY;
-=======
-      mMaxXValue = maxX;
-      mMaxYValue = maxX;
 
-      mPixels->SetSize(pixelsX, pixelsY);
->>>>>>> 54f3e8b1
+      mPixelUnitVectorProjectionX
+          = viewpoint->RotateCameraCoordinatesToWorldCoordinates(util::Vector3D<float>(MaxXValue,
+                                                                                       0.0F,
+                                                                                       0.0F));
+      mPixelUnitVectorProjectionY
+          = viewpoint-> RotateCameraCoordinatesToWorldCoordinates(util::Vector3D<float>(0.0F,
+                                                                                        MaxYValue,
+                                                                                        0.0F));
 
-      mPixelsPerUnitX = (float) mPixels->GetPixelsX() / (2.F * mMaxXValue);
-      mPixelsPerUnitY = (float) mPixels->GetPixelsY() / (2.F * mMaxYValue);
-
-<<<<<<< HEAD
       Resize(pixelsX, pixelsY);
 
-      ScaleX = (float) xPixels / (2.F * MaxXValue);
-      ScaleY = (float) yPixels / (2.F * MaxYValue);
-=======
-      util::Vector3D<float> lCameraToLocalCentreVector =
-          iViewpoint->RotateCameraCoordinatesToWorldCoordinates(util::Vector3D<float>(0.F,
-                                                                                      0.F,
-                                                                                      -iViewpoint->GetDistanceFromCameraToScreen()));
+      mPixelsPerUnitX = (float) GetPixelsX() / (2.F * MaxXValue);
+      mPixelsPerUnitY = (float) GetPixelsY() / (2.F * MaxYValue);
+
+      util::Vector3D<float>
+          lCameraToLocalCentreVector =
+              viewpoint->RotateCameraCoordinatesToWorldCoordinates(util::Vector3D<float>(0.F,
+                                                                                         0.F,
+                                                                                         -viewpoint->GetDistanceFromCameraToScreen()));
 
       util::Vector3D<float> lMiddleCentreToMiddleRightOfScreen =
-          iViewpoint->RotateCameraCoordinatesToWorldCoordinates(util::Vector3D<float>(mMaxXValue,
-                                                                                      0.0F,
-                                                                                      0.0F));
->>>>>>> 54f3e8b1
+          viewpoint->RotateCameraCoordinatesToWorldCoordinates(util::Vector3D<float>(MaxXValue,
+                                                                                     0.0F,
+                                                                                     0.0F));
 
       util::Vector3D<float> lLowerCentreToTopCentreOfScreen =
-          iViewpoint->RotateCameraCoordinatesToWorldCoordinates(util::Vector3D<float>(0.0F,
-                                                                                      mMaxYValue,
-                                                                                      0.0F));
+          viewpoint->RotateCameraCoordinatesToWorldCoordinates(util::Vector3D<float>(0.0F,
+                                                                                     MaxYValue,
+                                                                                     0.0F));
 
-      mCameraToBottomLeftOfScreen =
-          (lCameraToLocalCentreVector - lMiddleCentreToMiddleRightOfScreen)
-              - lLowerCentreToTopCentreOfScreen;
+      mCameraToBottomLeftOfScreen = (lCameraToLocalCentreVector
+          - lMiddleCentreToMiddleRightOfScreen) - lLowerCentreToTopCentreOfScreen;
 
-<<<<<<< HEAD
-      UnitVectorProjectionX.x *= (2.F / (float) xPixels);
-      UnitVectorProjectionX.y *= (2.F / (float) xPixels);
-      UnitVectorProjectionX.z *= (2.F / (float) xPixels);
+      mPixelUnitVectorProjectionX = lMiddleCentreToMiddleRightOfScreen * (2.F
+          / (float) GetPixelsX());
 
-      UnitVectorProjectionY.x *= (2.F / (float) yPixels);
-      UnitVectorProjectionY.y *= (2.F / (float) yPixels);
-      UnitVectorProjectionY.z *= (2.F / (float) yPixels);
-=======
-      mPixelUnitVectorProjectionX = lMiddleCentreToMiddleRightOfScreen
-          * (2.F / (float) mPixels->GetPixelsX());
-
-      mPixelUnitVectorProjectionY = lLowerCentreToTopCentreOfScreen
-          * (2.F / (float) mPixels->GetPixelsY());
->>>>>>> 54f3e8b1
+      mPixelUnitVectorProjectionY = lLowerCentreToTopCentreOfScreen * (2.F / (float) GetPixelsY());
     }
 
     void Screen::Resize(unsigned int newPixelsX, unsigned int newPixelsY)
     {
-<<<<<<< HEAD
       if (newPixelsX * newPixelsY <= COLOURED_PIXELS_MAX)
       {
         xPixels = newPixelsX;
         yPixels = newPixelsY;
       }
-=======
-      mPixels->SetSize(newPixelsX, newPixelsY);
-    }
-
-    void Screen::Reset()
-    {
-      mPixels->Reset();
-    }
-
-    bool Screen::MouseIsOverPixel(int mouseX, int mouseY, float* density, float* stress)
-    {
-      const ColPixel<RayDataType_t>* screenPix = mPixels->GetPixelArray();
-
-      for (unsigned int i = 0; i < mPixels->GetStoredPixelCount(); i++)
-      {
-        if (screenPix[i].ContainsRayData() && int(screenPix[i].GetI()) == mouseX
-            && int(screenPix[i].GetJ()) == mouseY)
-        {
-          *density = screenPix[i].GetDensity();
-          *stress = screenPix[i].GetStress();
-
-          return true;
-        }
-      }
-
-      return false;
-    }
-
-    unsigned int Screen::GetPixelCount() const
-    {
-      return mPixels->GetStoredPixelCount();
->>>>>>> 54f3e8b1
     }
 
     const util::Vector3D<float>& Screen::GetCameraToBottomLeftOfScreenVector() const
@@ -179,30 +89,11 @@
     }
     int Screen::GetPixelsX() const
     {
-<<<<<<< HEAD
       return xPixels;
     }
     int Screen::GetPixelsY() const
     {
       return yPixels;
-=======
-      return mPixels->GetPixelsX();
-    }
-    int Screen::GetPixelsY() const
-    {
-      return mPixels->GetPixelsY();
-    }
-
-    ScreenPixels<RayDataType_t>* Screen::SwapBuffers(ScreenPixels<RayDataType_t>* inPix)
-    {
-      ScreenPixels<RayDataType_t>* temp = mPixels;
-      mPixels = inPix;
-      return temp;
-    }
-    const ScreenPixels<RayDataType_t>* Screen::GetPixels() const
-    {
-      return mPixels;
->>>>>>> 54f3e8b1
     }
   }
 }