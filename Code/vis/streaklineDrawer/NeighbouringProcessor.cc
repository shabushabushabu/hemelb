--- conflicted
+++ resolved
@@ -10,32 +10,9 @@
   {
     namespace streaklinedrawer
     {
-<<<<<<< HEAD
-=======
-      SendableParticle::SendableParticle() :
-        mX(0.0F), mY(0.0F), mZ(0.0F), mVel(0.0F), mInletID(-1)
-      {
-      }
-
-      SendableParticle::SendableParticle(const Particle& iParticle)
-      {
-        mX = iParticle.x;
-        mY = iParticle.y;
-        mZ = iParticle.z;
-
-        mVel = iParticle.vel;
-
-        mInletID = iParticle.inletID;
-      }
-
-      Particle SendableParticle::GetParticle()
-      {
-        return (Particle(mX, mY, mZ, mInletID));
-      }
->>>>>>> 738ef77d
 
       NeighbouringProcessor::NeighbouringProcessor(proc_t iID) :
-        mID(iID)
+          mID(iID)
       {
       }
 
@@ -59,7 +36,7 @@
       void NeighbouringProcessor::PrepareToReceiveParticles()
       {
         MPI_Irecv(&mNumberOfParticlesToReceive, 1, //Count
-                  MpiDataType<site_t> (), //Type
+                  MpiDataType<site_t>(), //Type
                   mID, //Destination
                   30, //Tag
                   MPI_COMM_WORLD, //Comm
@@ -68,9 +45,9 @@
 
       void NeighbouringProcessor::PrepareToSendParticles()
       {
-        site_t lParticlesToSend = mParticlesToSend.size();
-        MPI_Isend(&lParticlesToSend, 1, // Count
-                  MpiDataType<site_t> (), //Type
+        site_t particlesToSend = mParticlesToSend.size();
+        MPI_Isend(&particlesToSend, 1, // Count
+                  MpiDataType<site_t>(), //Type
                   mID, //Destination
                   30, //Tag
                   MPI_COMM_WORLD, // Com
@@ -86,13 +63,8 @@
       {
         if (mParticlesToSend.size() > 0)
         {
-<<<<<<< HEAD
           MPI_Isend(&mParticlesToSend[0], mParticlesToSend.size(), //Count
                     MpiDataType<Particle>(), //Type
-=======
-          MPI_Isend(&mParticlesToSend[0], (int) mParticlesToSend.size(), //Count
-                    MpiDataType<SendableParticle> (), //Type
->>>>>>> 738ef77d
                     mID, //Destination
                     40, //Tag
                     MPI_COMM_WORLD, //Comm
@@ -106,7 +78,6 @@
         {
           MPI_Wait(&mSendRequest, MPI_STATUS_IGNORE);
         }
-        //TODO: need to clear them?
         mParticlesToSend.clear();
       }
 
@@ -117,13 +88,8 @@
 
         if (mNumberOfParticlesToReceive > 0)
         {
-<<<<<<< HEAD
           MPI_Irecv(&mParticlesToReceive[0], mNumberOfParticlesToReceive, //Count
                     MpiDataType<Particle>(), //Type
-=======
-          MPI_Irecv(&mParticlesToReceive[0], (int) mNumberOfParticlesToReceive, //Count
-                    MpiDataType<SendableParticle> (), //Type
->>>>>>> 738ef77d
                     mID, //Source
                     40, //Tag
                     MPI_COMM_WORLD, //Comm
@@ -170,25 +136,6 @@
        elementDisplacements[element] -= elementDisplacements[0];
      }
 
-<<<<<<< HEAD
-=======
-    for (int i = 1; i < col_pixel_count; i++)
-    {
-      if (col_pixel_types[i - 1] == MPI_FLOAT)
-      {
-        col_pixel_disps[i] = col_pixel_disps[i - 1] + (sizeof(float)
-            * col_pixel_blocklengths[i - 1]);
-      }
-      else if (col_pixel_types[i - 1] == MPI_INT)
-      {
-        col_pixel_disps[i] = col_pixel_disps[i - 1] + (sizeof(int) * col_pixel_blocklengths[i - 1]);
-      }
-      else if (col_pixel_types[i - 1] == MPI_UNSIGNED)
-      {
-        col_pixel_disps[i] = col_pixel_disps[i - 1] + (sizeof(unsigned) * col_pixel_blocklengths[i
-            - 1]);
-      }
->>>>>>> 738ef77d
 
     MPI_Datatype type;
     MPI_Type_struct(elementCount, elementBlockLengths, elementDisplacements, elementTypes, &type);
