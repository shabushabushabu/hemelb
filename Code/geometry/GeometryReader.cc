--- conflicted
+++ resolved
@@ -242,38 +242,23 @@
       if (hlbMagicNumber != fmt::HemeLbMagicNumber)
       {
         throw Exception() << "This file does not start with the HemeLB magic number."
-<<<<<<< HEAD
-            << " Expected: " << unsigned(io::formats::HemeLbMagicNumber) << " Actual: "
-            << hlbMagicNumber;
-=======
             << " Expected: " << unsigned(fmt::HemeLbMagicNumber)
             << " Actual: " << hlbMagicNumber;
->>>>>>> c44b69a7
       }
 
       // Check the value of the geometry file magic number.
       if (gmyMagicNumber != gmy::MagicNumber)
       {
-<<<<<<< HEAD
-        throw Exception() << "This file does not have the geometry magic number." << " Expected: "
-            << unsigned(io::formats::geometry::MagicNumber) << " Actual: " << gmyMagicNumber;
-=======
         throw Exception() << "This file does not have the geometry magic number."
             << " Expected: " << unsigned(gmy::MagicNumber)
             << " Actual: " << gmyMagicNumber;
->>>>>>> c44b69a7
       }
 
       if (version != gmy::VersionNumber)
       {
-<<<<<<< HEAD
-        throw Exception() << "Version number incorrect." << " Supported: "
-            << unsigned(io::formats::geometry::VersionNumber) << " Input: " << version;
-=======
         throw Exception() << "Version number incorrect."
             << " Supported: " << unsigned(gmy::VersionNumber)
             << " Input: " << version;
->>>>>>> c44b69a7
       }
 
       // Variables we'll read.
