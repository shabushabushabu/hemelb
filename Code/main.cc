#include <stdlib.h>
#include <stdio.h>
#include <math.h>

#include "constants.h"
#include "util/fileutils.h"
#include "util/utilityFunctions.h"
#include "lb/lb.h"
#include "log/Logger.h"

#include "SimulationMaster.h"

#include "debug/Debugger.h"

void PrintUsage(char *progname)
{
  printf("-!-!-!-!-!-!-!-!-!-!-!-!");
  printf("Correct usage: %s [-<Parameter Name> <Parameter Value>]* \n", progname);
  printf("Parameter name and significance:\n");
  printf("-in \t Path to the configuration xml file (default is config.xml)\n");
  printf("-out \t Path to the output folder (default is based on input file, e.g. config_xml_results)\n");
  printf("-s \t Number of snapshots to take per cycle (default 10)\n");
  printf("-i \t Number of images to create per cycle (default is 10)\n");
  printf("-ss \t Steering session identifier (default is 1)\n");
  printf("-!-!-!-!-!-!-!-!-!-!-!-!");
}

int main(int argc, char *argv[])
{
  // main function needed to perform the entire simulation. Some
  // simulation paramenters and performance statistics are outputted on
  // standard output

  hemelb::configuration::CommandLine options=hemelb::configuration::CommandLine(argc,argv);
  SimulationMaster lMaster = SimulationMaster(options);

  lMaster.RunSimulation();

<<<<<<< HEAD
=======
  // There should be an odd number of arguments since the parameters occur in pairs.
  if ( (argc % 2) == 0)
  {
    if (lMaster.IsCurrentProcTheIOProc())
    {
      PrintUsage(argv[0]);
    }
    lMaster.Abort();
  }

  // All arguments are parsed in pairs, one is a "-<paramName>" type, and one
  // is the <parametervalue>.
  for (int ii = 1; ii < argc; ii += 2)
  {
    char* lParamName = argv[ii];
    char* lParamValue = argv[ii + 1];
    if (strcmp(lParamName, "-in") == 0)
    {
      lInputFile = std::string(lParamValue);
    }
    else if (strcmp(lParamName, "-out") == 0)
    {
      lOutputDir = std::string(lParamValue);
    }
    else if (strcmp(lParamName, "-s") == 0)
    {
      char * dummy;
      lSnapshotsPerCycle = (unsigned int) (strtoul(lParamValue, &dummy, 10));
    }
    else if (strcmp(lParamName, "-i") == 0)
    {
      char *dummy;
      lImagesPerCycle = (unsigned int) (strtoul(lParamValue, &dummy, 10));
    }
    else if (strcmp(lParamName, "-ss") == 0)
    {
      char *dummy;
      lSteeringSessionId = (unsigned int) (strtoul(lParamValue, &dummy, 10));
    }
    else
    {
      if (lMaster.IsCurrentProcTheIOProc())
      {
        PrintUsage(argv[0]);
      }
      lMaster.Abort();
    }
  }

  hemelb::SimConfig *lSimulationConfig = hemelb::SimConfig::Load(lInputFile.c_str());

  unsigned long lLastForwardSlash = lInputFile.rfind('/');
  if (lOutputDir.length() == 0)
  {
    lOutputDir = ( (lLastForwardSlash == std::string::npos)
      ? "./"
      : lInputFile.substr(0, lLastForwardSlash)) + "results";
  }

  FILE *timings_ptr = NULL;
  std::string image_directory = lOutputDir + "/Images/";
  std::string snapshot_directory = lOutputDir + "/Snapshots/";

  // Actually create the directories.

  if (lMaster.IsCurrentProcTheIOProc())
  {
    if (hemelb::util::DoesDirectoryExist(lOutputDir.c_str()))
    {
      hemelb::log::Logger::Log<hemelb::log::Info, hemelb::log::Singleton>("\nOutput directory \"%s\" already exists. Exiting.",
                                                                          lOutputDir.c_str());
      lMaster.Abort();
    }

    hemelb::util::MakeDirAllRXW(lOutputDir);
    hemelb::util::MakeDirAllRXW(image_directory);
    hemelb::util::MakeDirAllRXW(snapshot_directory);

    // Save the computed config out to disk in the output directory so we have
    // a record of the total state used.
    std::string lFileNameComponent = std::string( (lLastForwardSlash == std::string::npos)
      ? lInputFile
      : lInputFile.substr(lLastForwardSlash));
    lSimulationConfig->Save(lOutputDir + "/" + lFileNameComponent);

    char timings_name[256];
    char procs_string[256];

    sprintf(procs_string, "%i", lMaster.GetProcessorCount());
    strcpy(timings_name, lOutputDir.c_str());
    strcat(timings_name, "/timings");
    strcat(timings_name, procs_string);
    strcat(timings_name, ".asc");
    timings_ptr = fopen(timings_name, "w");
    fprintf(timings_ptr, "***********************************************************\n");
    fprintf(timings_ptr, "Opening config file:\n %s\n", lInputFile.c_str());
  }

  lMaster.Initialise(lSimulationConfig, lImagesPerCycle, (int) lSteeringSessionId, timings_ptr);

  lMaster.RunSimulation(image_directory, snapshot_directory, lSnapshotsPerCycle, lImagesPerCycle);

  if (lMaster.IsCurrentProcTheIOProc())
  {
    fclose(timings_ptr);
  }

  delete lSimulationConfig;
>>>>>>> aceb95fb

  return (0);
}
<|MERGE_RESOLUTION|>--- conflicted
+++ resolved
@@ -36,117 +36,5 @@
 
   lMaster.RunSimulation();
 
-<<<<<<< HEAD
-=======
-  // There should be an odd number of arguments since the parameters occur in pairs.
-  if ( (argc % 2) == 0)
-  {
-    if (lMaster.IsCurrentProcTheIOProc())
-    {
-      PrintUsage(argv[0]);
-    }
-    lMaster.Abort();
-  }
-
-  // All arguments are parsed in pairs, one is a "-<paramName>" type, and one
-  // is the <parametervalue>.
-  for (int ii = 1; ii < argc; ii += 2)
-  {
-    char* lParamName = argv[ii];
-    char* lParamValue = argv[ii + 1];
-    if (strcmp(lParamName, "-in") == 0)
-    {
-      lInputFile = std::string(lParamValue);
-    }
-    else if (strcmp(lParamName, "-out") == 0)
-    {
-      lOutputDir = std::string(lParamValue);
-    }
-    else if (strcmp(lParamName, "-s") == 0)
-    {
-      char * dummy;
-      lSnapshotsPerCycle = (unsigned int) (strtoul(lParamValue, &dummy, 10));
-    }
-    else if (strcmp(lParamName, "-i") == 0)
-    {
-      char *dummy;
-      lImagesPerCycle = (unsigned int) (strtoul(lParamValue, &dummy, 10));
-    }
-    else if (strcmp(lParamName, "-ss") == 0)
-    {
-      char *dummy;
-      lSteeringSessionId = (unsigned int) (strtoul(lParamValue, &dummy, 10));
-    }
-    else
-    {
-      if (lMaster.IsCurrentProcTheIOProc())
-      {
-        PrintUsage(argv[0]);
-      }
-      lMaster.Abort();
-    }
-  }
-
-  hemelb::SimConfig *lSimulationConfig = hemelb::SimConfig::Load(lInputFile.c_str());
-
-  unsigned long lLastForwardSlash = lInputFile.rfind('/');
-  if (lOutputDir.length() == 0)
-  {
-    lOutputDir = ( (lLastForwardSlash == std::string::npos)
-      ? "./"
-      : lInputFile.substr(0, lLastForwardSlash)) + "results";
-  }
-
-  FILE *timings_ptr = NULL;
-  std::string image_directory = lOutputDir + "/Images/";
-  std::string snapshot_directory = lOutputDir + "/Snapshots/";
-
-  // Actually create the directories.
-
-  if (lMaster.IsCurrentProcTheIOProc())
-  {
-    if (hemelb::util::DoesDirectoryExist(lOutputDir.c_str()))
-    {
-      hemelb::log::Logger::Log<hemelb::log::Info, hemelb::log::Singleton>("\nOutput directory \"%s\" already exists. Exiting.",
-                                                                          lOutputDir.c_str());
-      lMaster.Abort();
-    }
-
-    hemelb::util::MakeDirAllRXW(lOutputDir);
-    hemelb::util::MakeDirAllRXW(image_directory);
-    hemelb::util::MakeDirAllRXW(snapshot_directory);
-
-    // Save the computed config out to disk in the output directory so we have
-    // a record of the total state used.
-    std::string lFileNameComponent = std::string( (lLastForwardSlash == std::string::npos)
-      ? lInputFile
-      : lInputFile.substr(lLastForwardSlash));
-    lSimulationConfig->Save(lOutputDir + "/" + lFileNameComponent);
-
-    char timings_name[256];
-    char procs_string[256];
-
-    sprintf(procs_string, "%i", lMaster.GetProcessorCount());
-    strcpy(timings_name, lOutputDir.c_str());
-    strcat(timings_name, "/timings");
-    strcat(timings_name, procs_string);
-    strcat(timings_name, ".asc");
-    timings_ptr = fopen(timings_name, "w");
-    fprintf(timings_ptr, "***********************************************************\n");
-    fprintf(timings_ptr, "Opening config file:\n %s\n", lInputFile.c_str());
-  }
-
-  lMaster.Initialise(lSimulationConfig, lImagesPerCycle, (int) lSteeringSessionId, timings_ptr);
-
-  lMaster.RunSimulation(image_directory, snapshot_directory, lSnapshotsPerCycle, lImagesPerCycle);
-
-  if (lMaster.IsCurrentProcTheIOProc())
-  {
-    fclose(timings_ptr);
-  }
-
-  delete lSimulationConfig;
->>>>>>> aceb95fb
-
   return (0);
 }
