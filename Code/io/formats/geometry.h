// This file is part of HemeLB and is Copyright (C)
// the HemeLB team and/or their institutions, as detailed in the
// file AUTHORS. This software is provided under the terms of the
// license in the file LICENSE.

#ifndef HEMELB_IO_FORMATS_GEOMETRY_H
#define HEMELB_IO_FORMATS_GEOMETRY_H

#include <array>

#include "io/formats/formats.h"
#include "util/Vector3D.h"

namespace hemelb
{
  namespace io
  {
    namespace formats
    {
      // Class that contains information necessary to interpret
      // a HemeLB geometry file (*.gmy).
      //
      // The file is described in Doc/dev/formats/Geometry.md
      //
      // Types and values should match those used in the file.
      struct geometry
      {
<<<<<<< HEAD
        public:
          /**
           * Get the singleton, constructing it if need be.
           * @return The single geometry instance.
           */
          static inline const geometry& Get()
          {
            if (geometry::singleton == nullptr)
              geometry::singleton = new geometry();

            return *geometry::singleton;
          }

          /**
           * Magic number to identify geometry files.
           * ASCII for 'gmy', then EOF
           * Combined magic number is:
           * hex    68 6c 62 21 67 6d 79 04
           * ascii:  h  l  b  !  g  m  y EOF
           */
          enum
          {
            MagicNumber = 0x676d7904
          };

          /**
           * Version number for geometry format.
           */
          enum
          {
            VersionNumber = 4
          //!< VersionNumber
          };

          /**
           * Type codes permitted for sites
           */
          enum SiteType
          {
            SOLID = 0, //!< SOLID
            FLUID = 1
          //!< FLUID
          };

          /**
           * Type codes for the sort of iolets intersected by a link.
           */
          enum CutType
          {
            CUT_NONE = 0, //!< No intersection
            CUT_WALL = 1, //!< Intersect a wall
            CUT_INLET = 2, //!< Intersect an inlet
            CUT_OUTLET = 3
          //!< Intersect an outlet
          };

          /**
           * Type codes defining wall normal availability
           */
          enum WallNormalAvailability
          {
            WALL_NORMAL_NOT_AVAILABLE = 0, //!< WALL_NORMAL_NOT_AVAILABLE
            WALL_NORMAL_AVAILABLE = 1
          //!< WALL_NORMAL_AVAILABLE
          };

          /**
           * Number of displacements in the neighbourhood
           */
          enum
          {
            NumberOfDisplacements = 26
          };

          /**
           * The length of the preamble for the geometry file:
           *  * 1 uint for the HemeLB magic number
           *  * 1 uint for the geometry magic number
           *  * 1 uint for the version
           *  * 3 uints for the problem dimensions in blocks
           *  * 1 uint for the number of sites along one block side
           *  * 1 uint, value 0 to pad to 32 bytes
           *
           *  * 8 uints = 8 * 4  = 32
           */
          enum
          {
            PreambleLength = 32
          };

          /**
           * The length of a single header record (i.e. you have one of these
           * per block):
           *  * 1 uint for number of fluid sites
           *  * 1 uint for number of bytes occupied
           */
          enum
          {
            HeaderRecordLength = 12
          };

          /**
           * The maximum possible length of a single site's data.
           *  * 1 uint for the type
           *  * then NumberOfDisplacements:
           *    * 1 uint for the cut type
           *    * 1 uint for the inlet/outlet ID
           *    * 1 float for the cut distance
           *  * 1 uint for the wall normal availability
           *  * 3 floats for the wall normal
           */
          enum
          {
            MaxFluidSiteRecordLength = 4 + geometry::NumberOfDisplacements * (4 + 4 + 4) + 4 + 3 * 4
          };
          /**
           * Maximum length of a solid site's data. (In fact, this is THE
           * length of a solid site's data.)
           */
          enum
          {
            MaxSolidSiteRecordLength = 4
          //!< MaxSolidSiteRecordLength
          };

          /**
           * Compute the maximum possible length of a single block's data.
           * @param blockSideLength
           * @return maximum block record length in bytes
           */
          static inline unsigned int GetMaxBlockRecordLength(unsigned int blockSideLength)
          {
            return blockSideLength * blockSideLength * blockSideLength
                * geometry::MaxFluidSiteRecordLength;
          }

          /**
           * Compute the maximum length of a block's data, given the number of
           * fluid sites contained within it.
           * @param blockSideLength
           * @param nFluidSites
           * @return max length in bytes
           */
          static inline unsigned int GetMaxBlockRecordLength(unsigned int blockSideLength,
                                                             unsigned int nFluidSites)
          {
            unsigned int nSolidSites = blockSideLength * blockSideLength * blockSideLength
                - nFluidSites;
            return (nFluidSites * geometry::MaxFluidSiteRecordLength
                + nSolidSites * geometry::MaxSolidSiteRecordLength);
          }

          /**
           * Give the displacement to a neighbouring lattice point.
           */
          typedef util::Vector3D<int> Displacement;
          typedef std::vector<Displacement> DisplacementVector;

          /**
           * Fetch the vector of displacements making up the 3D Moore
           * neighbourhood of a point, ordered as in the geometry file format.
           * @return A std::vector containing the list of displacements.
           */
          static inline const DisplacementVector& GetNeighbourhood()
          {
            return Get().displacements;
          }

        private:
          /**
           * Construct the singleton
           */
          geometry();

          /**
           * Destructor
           */
          ~geometry();

          static geometry* singleton; //! The singleton
          DisplacementVector displacements; //! The displacements of the neighbourhood

=======
	// Magic number to identify geometry files.
	// ASCII for 'gmy', then EOF
	// Combined magic number is:
	// hex    68 6c 62 21 67 6d 79 04
	// ascii:  h  l  b  !  g  m  y EOF
	static constexpr std::uint32_t MagicNumber = 0x676d7904;

	// Version number for geometry format.
	static constexpr std::uint32_t VersionNumber = 4;

	// Type codes permitted for sites
	enum class SiteType : std::uint32_t {
	  SOLID = 0,
          FLUID = 1
	};

	// Type codes for the sort of boundaries intersected by a link.
	enum class CutType : std::uint32_t
        {
	  NONE = 0,
          WALL = 1,
          INLET = 2,
          OUTLET = 3
	};

	// Type codes defining wall normal availability
	enum class WallNormalAvailability : std::uint32_t
        {
	  NOT_AVAILABLE = 0,
          AVAILABLE = 1
	};

	// Number of displacements in the neighbourhood
	static constexpr size_t NumberOfDisplacements = 26;

	// The length of the preamble for the geometry file:
	//  * 1 uint for the HemeLB magic number
	//  * 1 uint for the geometry magic number
	//  * 1 uint for the version
	//  * 3 uints for the problem dimensions in blocks
	//  * 1 uint for the number of sites along one block side
	//  * 1 uint, value 0 to pad to 32 bytes
	//
	//  * 8 uints = 8 * 4  = 32
	static constexpr size_t PreambleLength = 32;

	// The length of a single header record (i.e. you have one of
	// these per block):
	//  * 1 uint for number of fluid sites
	//  * 1 uint for compressed data size in bytes
	//  * 1 uint for uncompressed data size in bytes
	static constexpr size_t HeaderRecordLength = 12;

	// The maximum possible length of a single site's data.
	//  * 1 uint for the type
	//  * then NumberOfDisplacements:
	//    * 1 uint for the cut type
	//    * 1 uint for the inlet/outlet ID
	//    * 1 float for the cut distance
	//  * 1 uint for the wall normal availability
	//  * 3 floats for the wall normal
	static constexpr size_t MaxFluidSiteRecordLength = 4 + geometry::NumberOfDisplacements * (4 + 4 + 4) + 4 + 3 * 4;

	// Maximum length of a solid site's data. (In fact, this is
	// THE length of a solid site's data.)
	static constexpr size_t MaxSolidSiteRecordLength = 4;

	// Compute the maximum possible length of a single block's data.
	// @param blockSideLength
	// @return maximum block record length in bytes
	static constexpr size_t GetMaxBlockRecordLength(size_t blockSideLength)
	{
	  return blockSideLength * blockSideLength * blockSideLength * geometry::MaxFluidSiteRecordLength;
	}

	// Compute the maximum length of a block's data, given the
	// number of fluid sites contained within it.
	// @param blockSideLength
	// @param nFluidSites
	// @return max length in bytes
	static constexpr size_t GetMaxBlockRecordLength(size_t blockSideLength, size_t nFluidSites)
	{
	  size_t nSolidSites = blockSideLength * blockSideLength * blockSideLength - nFluidSites;
	  return (nFluidSites * geometry::MaxFluidSiteRecordLength + nSolidSites * geometry::MaxSolidSiteRecordLength);
	}

	// Aliases for displacement vectors to neighbouring sites.
	using Displacement = util::Vector3D<int>;
	using DisplacementArray = std::array<Displacement, NumberOfDisplacements>;

	// The ordering of vectors making up the 3D Moore
	// neighbourhood of a site that is used in the file format.
	static constexpr DisplacementArray Neighbourhood{{
	    Displacement(-1, -1, -1),
	    Displacement(-1, -1, 0),
	    Displacement(-1, -1, +1),

	    Displacement(-1, 0, -1),
	    Displacement(-1, 0, 0),
	    Displacement(-1, 0, +1),

	    Displacement(-1, +1, -1),
	    Displacement(-1, +1, 0),
	    Displacement(-1, +1, +1),

	    Displacement(0, -1, -1),
	    Displacement(0, -1, 0),
	    Displacement(0, -1, +1),

	    Displacement(0, 0, -1),
	    // Displacement( 0, 0, 0) - missing as there is never anything to say about the link to self
	    Displacement(0, 0, +1),

	    Displacement(0, +1, -1),
	    Displacement(0, +1, 0),
	    Displacement(0, +1, +1),

	    Displacement(+1, -1, -1),
	    Displacement(+1, -1, 0),
	    Displacement(+1, -1, +1),

	    Displacement(+1, 0, -1),
	    Displacement(+1, 0, 0),
	    Displacement(+1, 0, +1),

	    Displacement(+1, +1, -1),
	    Displacement(+1, +1, 0),
	    Displacement(+1, +1, +1)
	  }};
>>>>>>> c44b69a7
      };
    }
  }

}
#endif // HEMELB_IO_FORMATS_GEOMETRY_H<|MERGE_RESOLUTION|>--- conflicted
+++ resolved
@@ -25,190 +25,6 @@
       // Types and values should match those used in the file.
       struct geometry
       {
-<<<<<<< HEAD
-        public:
-          /**
-           * Get the singleton, constructing it if need be.
-           * @return The single geometry instance.
-           */
-          static inline const geometry& Get()
-          {
-            if (geometry::singleton == nullptr)
-              geometry::singleton = new geometry();
-
-            return *geometry::singleton;
-          }
-
-          /**
-           * Magic number to identify geometry files.
-           * ASCII for 'gmy', then EOF
-           * Combined magic number is:
-           * hex    68 6c 62 21 67 6d 79 04
-           * ascii:  h  l  b  !  g  m  y EOF
-           */
-          enum
-          {
-            MagicNumber = 0x676d7904
-          };
-
-          /**
-           * Version number for geometry format.
-           */
-          enum
-          {
-            VersionNumber = 4
-          //!< VersionNumber
-          };
-
-          /**
-           * Type codes permitted for sites
-           */
-          enum SiteType
-          {
-            SOLID = 0, //!< SOLID
-            FLUID = 1
-          //!< FLUID
-          };
-
-          /**
-           * Type codes for the sort of iolets intersected by a link.
-           */
-          enum CutType
-          {
-            CUT_NONE = 0, //!< No intersection
-            CUT_WALL = 1, //!< Intersect a wall
-            CUT_INLET = 2, //!< Intersect an inlet
-            CUT_OUTLET = 3
-          //!< Intersect an outlet
-          };
-
-          /**
-           * Type codes defining wall normal availability
-           */
-          enum WallNormalAvailability
-          {
-            WALL_NORMAL_NOT_AVAILABLE = 0, //!< WALL_NORMAL_NOT_AVAILABLE
-            WALL_NORMAL_AVAILABLE = 1
-          //!< WALL_NORMAL_AVAILABLE
-          };
-
-          /**
-           * Number of displacements in the neighbourhood
-           */
-          enum
-          {
-            NumberOfDisplacements = 26
-          };
-
-          /**
-           * The length of the preamble for the geometry file:
-           *  * 1 uint for the HemeLB magic number
-           *  * 1 uint for the geometry magic number
-           *  * 1 uint for the version
-           *  * 3 uints for the problem dimensions in blocks
-           *  * 1 uint for the number of sites along one block side
-           *  * 1 uint, value 0 to pad to 32 bytes
-           *
-           *  * 8 uints = 8 * 4  = 32
-           */
-          enum
-          {
-            PreambleLength = 32
-          };
-
-          /**
-           * The length of a single header record (i.e. you have one of these
-           * per block):
-           *  * 1 uint for number of fluid sites
-           *  * 1 uint for number of bytes occupied
-           */
-          enum
-          {
-            HeaderRecordLength = 12
-          };
-
-          /**
-           * The maximum possible length of a single site's data.
-           *  * 1 uint for the type
-           *  * then NumberOfDisplacements:
-           *    * 1 uint for the cut type
-           *    * 1 uint for the inlet/outlet ID
-           *    * 1 float for the cut distance
-           *  * 1 uint for the wall normal availability
-           *  * 3 floats for the wall normal
-           */
-          enum
-          {
-            MaxFluidSiteRecordLength = 4 + geometry::NumberOfDisplacements * (4 + 4 + 4) + 4 + 3 * 4
-          };
-          /**
-           * Maximum length of a solid site's data. (In fact, this is THE
-           * length of a solid site's data.)
-           */
-          enum
-          {
-            MaxSolidSiteRecordLength = 4
-          //!< MaxSolidSiteRecordLength
-          };
-
-          /**
-           * Compute the maximum possible length of a single block's data.
-           * @param blockSideLength
-           * @return maximum block record length in bytes
-           */
-          static inline unsigned int GetMaxBlockRecordLength(unsigned int blockSideLength)
-          {
-            return blockSideLength * blockSideLength * blockSideLength
-                * geometry::MaxFluidSiteRecordLength;
-          }
-
-          /**
-           * Compute the maximum length of a block's data, given the number of
-           * fluid sites contained within it.
-           * @param blockSideLength
-           * @param nFluidSites
-           * @return max length in bytes
-           */
-          static inline unsigned int GetMaxBlockRecordLength(unsigned int blockSideLength,
-                                                             unsigned int nFluidSites)
-          {
-            unsigned int nSolidSites = blockSideLength * blockSideLength * blockSideLength
-                - nFluidSites;
-            return (nFluidSites * geometry::MaxFluidSiteRecordLength
-                + nSolidSites * geometry::MaxSolidSiteRecordLength);
-          }
-
-          /**
-           * Give the displacement to a neighbouring lattice point.
-           */
-          typedef util::Vector3D<int> Displacement;
-          typedef std::vector<Displacement> DisplacementVector;
-
-          /**
-           * Fetch the vector of displacements making up the 3D Moore
-           * neighbourhood of a point, ordered as in the geometry file format.
-           * @return A std::vector containing the list of displacements.
-           */
-          static inline const DisplacementVector& GetNeighbourhood()
-          {
-            return Get().displacements;
-          }
-
-        private:
-          /**
-           * Construct the singleton
-           */
-          geometry();
-
-          /**
-           * Destructor
-           */
-          ~geometry();
-
-          static geometry* singleton; //! The singleton
-          DisplacementVector displacements; //! The displacements of the neighbourhood
-
-=======
 	// Magic number to identify geometry files.
 	// ASCII for 'gmy', then EOF
 	// Combined magic number is:
@@ -338,7 +154,6 @@
 	    Displacement(+1, +1, 0),
 	    Displacement(+1, +1, +1)
 	  }};
->>>>>>> c44b69a7
       };
     }
   }
