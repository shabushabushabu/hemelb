--- conflicted
+++ resolved
@@ -35,30 +35,6 @@
   
     
     class BuildInfo : public Reportable {
-<<<<<<< HEAD
-      void Report(ctemplate::TemplateDictionary& dictionary){
-        ctemplate::TemplateDictionary *build = dictionary.AddSectionDictionary("BUILD");
-        build->SetValue("REVISION", mercurial_revision_number);
-        build->SetValue("STEERING", steering_lib);
-        build->SetValue("STREAKLINES", streaklines_on);
-        build->SetValue("TYPE", build_type);
-        build->SetValue("OPTIMISATION", optimisation);
-        build->SetValue("USE_SSE3", use_sse3);
-        build->SetValue("TIME", build_time);
-        build->SetValue("READING_GROUP_SIZE", reading_group_size);
-        build->SetValue("LATTICE_TYPE", lattice_type);
-        build->SetValue("KERNEL_TYPE", kernel_type);
-        build->SetValue("WALL_BOUNDARY_CONDITION", wall_boundary_condition);
-        build->SetValue("INLET_BOUNDARY_CONDITION", inlet_boundary_condition);
-        build->SetValue("OUTLET_BOUNDARY_CONDITION", outlet_boundary_condition);
-        build->SetValue("WALL_INLET_BOUNDARY_CONDITION", wall_inlet_boundary_condition);
-        build->SetValue("WALL_OUTLET_BOUNDARY_CONDITION", wall_outlet_boundary_condition);
-        build->SetValue("SEPARATE_CONCERNS",separate_concerns);
-        build->SetValue("ALLTOALL_IMPLEMENTATION",alltoall_impl);
-        build->SetValue("GATHERS_IMPLEMENTATION",gathers_impl);
-        build->SetValue("POINTPOINT_IMPLEMENTATION",point_point_impl);
-        build->SetValue("STENCIL", stencil);
-=======
       void Report(Dict& dictionary){
         Dict build = dictionary.AddSectionDictionary("BUILD");
         build.SetValue("REVISION", mercurial_revision_number);
@@ -80,7 +56,7 @@
         build.SetValue("ALLTOALL_IMPLEMENTATION",alltoall_impl);
         build.SetValue("GATHERS_IMPLEMENTATION",gathers_impl);
         build.SetValue("POINTPOINT_IMPLEMENTATION",point_point_impl);
->>>>>>> 470f1847
+        build.SetValue("STENCIL", stencil);
       }
     };
   }
