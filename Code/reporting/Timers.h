--- conflicted
+++ resolved
@@ -202,19 +202,12 @@
 
     template<class ClockPolicy, class CommsPolicy>
     const std::string TimersBase<ClockPolicy, CommsPolicy>::timerNames[TimersBase<ClockPolicy, CommsPolicy>::numberOfTimers] =
-<<<<<<< HEAD
-        { "Total", "Seed Decomposition", "Domain Decomposition", "File Read", "Re Read", "Unzip", "Moves", "Parmetis", "Net initialisation", "Lattice Boltzmann", "LB calc only", "Visualisation",
-          "Monitoring", "MPI Send", "MPI Wait", "Snapshots", "Simulation total", "Reading communications", "Parsing", "Read IO", "Read Blocks prelim","Read blocks all","Steering Client Wait Time", "dbg1", "dbg2", "dbg3", "dbg4", "dbg5" };
-=======
-        { "Total", "Seed Decomposition", "Domain Decomposition", "File Read", "Re Read", "Unzip", "Moves", "Parmetis", "Lattice Data initialisation", "Lattice Boltzmann", "LB calc only", "Visualisation",
-          "Monitoring", "MPI Send", "MPI Wait", "Snapshots", "Simulation total", "Reading communications", "Parsing", "Read IO", "Read Blocks prelim","Read blocks all", "dbg1", "dbg2",
-          "Move Forcing Counts",
-          "Move Forcing Data",
-          "Block Requirements",
-          "Move Counts Sending",
-          "Move Data Sending",
-          "dbg3", "dbg4", "dbg5" };
->>>>>>> 97e0a2d0
+
+    { "Total", "Seed Decomposition", "Domain Decomposition", "File Read", "Re Read", "Unzip", "Moves", "Parmetis",
+      "Lattice Data initialisation", "Lattice Boltzmann", "LB calc only", "Visualisation", "Monitoring", "MPI Send",
+      "MPI Wait", "Snapshots", "Simulation total", "Reading communications", "Parsing", "Read IO", "Read Blocks prelim",
+      "Read blocks all", "Steering Client Wait", "dbg1", "dbg2", "Move Forcing Counts", "Move Forcing Data",
+      "Block Requirements", "Move Counts Sending", "Move Data Sending", "dbg3", "dbg4", "dbg5" };
   }
 
 }
